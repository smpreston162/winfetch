#!/usr/bin/env pwsh
#requires -version 5

# The MIT License (MIT)
# Copyright (c) 2019 Kied Llaentenn and contributers
#
# Permission is hereby granted, free of charge, to any person obtaining a copy
# of this software and associated documentation files (the "Software"), to deal
# in the Software without restriction, including without limitation the rights
# to use, copy, modify, merge, publish, distribute, sublicense, and/or sell
# copies of the Software, and to permit persons to whom the Software is
# furnished to do so, subject to the following conditions:
#
# The above copyright notice and this permission notice shall be included in all
# copies or substantial portions of the Software.
#
# THE SOFTWARE IS PROVIDED "AS IS", WITHOUT WARRANTY OF ANY KIND, EXPRESS OR
# IMPLIED, INCLUDING BUT NOT LIMITED TO THE WARRANTIES OF MERCHANTABILITY,
# FITNESS FOR A PARTICULAR PURPOSE AND NONINFRINGEMENT. IN NO EVENT SHALL THE
# AUTHORS OR COPYRIGHT HOLDERS BE LIABLE FOR ANY CLAIM, DAMAGES OR OTHER
# LIABILITY, WHETHER IN AN ACTION OF CONTRACT, TORT OR OTHERWISE, ARISING FROM,
# OUT OF OR IN CONNECTION WITH THE SOFTWARE OR THE USE OR OTHER DEALINGS IN THE
# SOFTWARE.

<#PSScriptInfo
.VERSION 1.2.1
.GUID 1c26142a-da43-4125-9d70-97555cbb1752
.DESCRIPTION Winfetch is a command-line system information utility for Windows written in PowerShell.
.AUTHOR lptstr
.PROJECTURI https://github.com/lptstr/winfetch
.COMPANYNAME
.COPYRIGHT
.TAGS
.LICENSEURI
.ICONURI
.EXTERNALMODULEDEPENDENCIES
.REQUIREDSCRIPTS
.EXTERNALSCRIPTDEPENDENCIES
.RELEASENOTES
#>
<#
.SYNOPSIS
    Winfetch - Neofetch for Windows in PowerShell 5+
.DESCRIPTION
    Winfetch is a command-line system information utility for Windows written in PowerShell.
.PARAMETER image
    Display a pixelated image instead of the usual logo. Imagemagick required.
.PARAMETER genconf
    Download a configuration template. Internet connection required.
.PARAMETER noimage
    Do not display any image or logo; display information only.
.PARAMETER help
    Display this help message.
.INPUTS
    System.String
.OUTPUTS
    System.String[]
.NOTES
    Run Winfetch without arguments to view core functionality.
#>
[CmdletBinding()]
param(
    [string][alias('i')]$image,
    [switch][alias('g')]$genconf,
    [switch][alias('n')]$noimage,
    [switch][alias('h')]$help
)

$e = [char]0x1B

$is_pscore = $PSVersionTable.PSEdition.ToString() -eq 'Core'

$configdir = $env:XDG_CONFIG_HOME, "${env:USERPROFILE}\.config" | Select-Object -First 1
$configPath = "${configdir}/winfetch/config.ps1"

$defaultconfig = 'https://raw.githubusercontent.com/lptstr/winfetch/master/lib/config.ps1'

# ensure configuration directory exists
if (-not (Test-Path -Path $configPath)) {
    [void](New-Item -Path $configPath -Force)
}

# ===== DISPLAY HELP =====
if ($help) {
    if (Get-Command -Name less -ErrorAction Ignore) {
        Get-Help ($MyInvocation.MyCommand.Definition) -Full | less
    } else {
        Get-Help ($MyInvocation.MyCommand.Definition) -Full
    }
    exit 0
}

# ===== GENERATE CONFIGURATION =====
if ($genconf) {
    if ((Get-Item -Path $configPath).Length -gt 0) {
        Write-Host 'ERROR: configuration file already exists!' -f red
        exit 1
    }
    Write-Output "INFO: downloading default config to '$configPath'."
    Invoke-WebRequest -Uri $defaultconfig -OutFile $configPath -UseBasicParsing
    Write-Output 'INFO: successfully completed download.'
    exit 0
}


# ===== VARIABLES =====
$cimSession = New-CimSession


# ===== CONFIGURATION =====
$baseConfig = @(
    "title"
    "dashes"
    "os"
    "computer"
<<<<<<< HEAD
    "motherboard"
=======
    "kernel"
>>>>>>> 63ef3b06
    "uptime"
    "pkgs"
    "pwsh"
    "terminal"
    "cpu"
    "gpu"
    "memory"
    "disk"
    "battery"
    "local_ip"
    "public_ip"
    "blank"
    "colorbar"
)

if ((Get-Item -Path $configPath).Length -gt 0) {
    $config = . $configPath
} else {
    $config = $baseConfig
}

# convert old config style
if ($config.GetType() -eq [string]) {
    $oldConfig = $config.ToLower()
    $config = $baseConfig | Where-Object { $oldConfig.Contains($_) }
    $config += @("blank", "colorbar")
}


# ===== IMAGE =====
$img = if (-not $image -and -not $noimage) {
    @(
        "${e}[1;34m                    ....,,:;+ccllll${e}[0m"
        "${e}[1;34m      ...,,+:;  cllllllllllllllllll${e}[0m"
        "${e}[1;34m,cclllllllllll  lllllllllllllllllll${e}[0m"
        "${e}[1;34mllllllllllllll  lllllllllllllllllll${e}[0m"
        "${e}[1;34mllllllllllllll  lllllllllllllllllll${e}[0m"
        "${e}[1;34mllllllllllllll  lllllllllllllllllll${e}[0m"
        "${e}[1;34mllllllllllllll  lllllllllllllllllll${e}[0m"
        "${e}[1;34mllllllllllllll  lllllllllllllllllll${e}[0m"
        "${e}[1;34m                                   ${e}[0m"
        "${e}[1;34mllllllllllllll  lllllllllllllllllll${e}[0m"
        "${e}[1;34mllllllllllllll  lllllllllllllllllll${e}[0m"
        "${e}[1;34mllllllllllllll  lllllllllllllllllll${e}[0m"
        "${e}[1;34mllllllllllllll  lllllllllllllllllll${e}[0m"
        "${e}[1;34mllllllllllllll  lllllllllllllllllll${e}[0m"
        "${e}[1;34m``'ccllllllllll  lllllllllllllllllll${e}[0m"
        "${e}[1;34m      ``' \\*::  :ccllllllllllllllll${e}[0m"
        "${e}[1;34m                       ````````''*::cll${e}[0m"
        "${e}[1;34m                                 ````${e}[0m"
    )
}
elseif (-not $noimage -and $image) {
    if (-not (Get-Command -Name magick -ErrorAction Ignore)) {
        Write-Host 'ERROR: Imagemagick must be installed to print custom images.' -f red
        Write-Host 'hint: if you have Scoop installed, try `scoop install imagemagick`.' -f yellow
        exit 1
    }

    $COLUMNS = 35
    $CURR_ROW = ""
    $CHAR = [Text.Encoding]::UTF8.GetString(@(226, 150, 128)) # 226,150,136
    $upper, $lower = @(), @()

    if ($image -eq 'wallpaper') {
        $image = (Get-ItemProperty -Path 'HKCU:\Control Panel\Desktop' -Name Wallpaper).Wallpaper
    }
    if (-not (Test-Path -path $image)) {
        Write-Host 'ERROR: Specified image or wallpaper does not exist.' -f red
        exit 1
    }
    $pixels = @((magick convert -thumbnail "${COLUMNS}x" -define txt:compliance=SVG $image txt:-).Split("`n"))
    foreach ($pixel in $pixels) {
        $coord = [regex]::Match($pixel, "([0-9])+,([0-9])+:").Value.TrimEnd(":") -split ','
        $col, $row = $coord[0, 1]

        $rgba = [regex]::Match($pixel, "\(([0-9])+,([0-9])+,([0-9])+,([0-9])+\)").Value.TrimStart("(").TrimEnd(")").Split(",")
        $r, $g, $b = $rgba[0, 1, 2]

        if (($row % 2) -eq 0) {
            $upper += "${r};${g};${b}"
        } else {
            $lower += "${r};${g};${b}"
        }

        if (($row % 2) -eq 1 -and $col -eq ($COLUMNS - 1)) {
            $i = 0
            while ($i -lt $COLUMNS) {
                $CURR_ROW += "${e}[38;2;$($upper[$i]);48;2;$($lower[$i])m${CHAR}"
                $i++
            }
            "${CURR_ROW}${e}[0m"

            $CURR_ROW = ""
            $upper = @()
            $lower = @()
        }
    }
}
else {
    @()
}


# ===== BLANK =====
function info_blank {
    return @{}
}


# ===== COLORBAR =====
function info_colorbar {
    return @{
        title   = ""
        content = ('{0}[0;40m{1}{0}[0;41m{1}{0}[0;42m{1}{0}[0;43m{1}' +
            '{0}[0;44m{1}{0}[0;45m{1}{0}[0;46m{1}{0}[0;47m{1}' +
            '{0}[0m') -f $e, '   '
    }
}


# ===== OS =====
function info_os {
    return @{
        title   = "OS"
        content = if ($IsWindows -or $PSVersionTable.PSVersion.Major -eq 5) {
            $os = Get-CimInstance -ClassName Win32_OperatingSystem -Property Caption,OSArchitecture -CimSession $cimSession
            "$($os.Caption.TrimStart('Microsoft ')) [$($os.OSArchitecture)]"
        } else {
            ($PSVersionTable.OS).TrimStart('Microsoft ')
        }
    }
}


# ===== MOTHERBOARD =====
function info_motherboard {
    $motherboard = Get-CimInstance Win32_BaseBoard -CimSession $cimSession -Property Manufacturer,Product
    return @{
        title = "Motherboard"
        content = "{0} {1}" -f $motherboard.Manufacturer, $motherboard.Product
    }
}


# ===== TITLE =====
function info_title {
    return @{
        title   = ""
        content = "${e}[1;34m{0}${e}[0m@${e}[1;34m{1}${e}[0m" -f [Environment]::UserName,$env:COMPUTERNAME
    }
}


# ===== DASHES =====
function info_dashes {
    $length = [Environment]::UserName.Length + $env:COMPUTERNAME.Length + 1
    return @{
        title   = ""
        content = "-" * $length
    }
}


# ===== COMPUTER =====
function info_computer {
    $compsys = Get-CimInstance -ClassName Win32_ComputerSystem -Property Manufacturer,Model -CimSession $cimSession
    return @{
        title   = "Host"
        content = '{0} {1}' -f $compsys.Manufacturer, $compsys.Model
    }
}


# ===== KERNEL =====
function info_kernel {
    return @{
        title   = "Kernel"
        content = if ($IsWindows -or $PSVersionTable.PSVersion.Major -eq 5) {
            "$([System.Environment]::OSVersion.Version)"
        } else {
            "$(uname -r)"
        }
    }
}


# ===== UPTIME =====
function info_uptime {
    @{
        title   = "Uptime"
        content = $(switch ((Get-Date) - (Get-CimInstance -ClassName Win32_OperatingSystem -Property LastBootUpTime -CimSession $cimSession).LastBootUpTime) {
            ({ $PSItem.Days -eq 1 }) { '1 day' }
            ({ $PSItem.Days -gt 1 }) { "$($PSItem.Days) days" }
            ({ $PSItem.Hours -eq 1 }) { '1 hour' }
            ({ $PSItem.Hours -gt 1 }) { "$($PSItem.Hours) hours" }
            ({ $PSItem.Minutes -eq 1 }) { '1 minute' }
            ({ $PSItem.Minutes -gt 1 }) { "$($PSItem.Minutes) minutes" }
        }) -join ' '
    }
}


# ===== TERMINAL =====
# this section works by getting the parent processes of the current powershell instance.
function info_terminal {
    if (-not $is_pscore) {
        $parent = Get-Process -Id (Get-CimInstance -ClassName Win32_Process -Filter "ProcessId = $PID" -Property ParentProcessId -CimSession $cimSession).ParentProcessId
        for () {
            if ($parent.ProcessName -in 'powershell', 'pwsh', 'winpty-agent', 'cmd', 'zsh', 'bash') {
                $parent = Get-Process -Id (Get-CimInstance -ClassName Win32_Process -Filter "ProcessId = $($parent.ID)" -Property ParentProcessId -CimSession $cimSession).ParentProcessId
                continue
            }
            break
        }
    } else {
        $parent = (Get-Process -Id $PID).Parent
        for () {
            if ($parent.ProcessName -in 'powershell', 'pwsh', 'winpty-agent', 'cmd', 'zsh', 'bash') {
                $parent = (Get-Process -Id $parent.ID).Parent
                continue
            }
            break
        }
    }
    try {
        $terminal = switch ($parent.ProcessName) {
            'explorer' { 'Windows Console' }
            'Code' { 'Visual Studio Code' }
            default { $PSItem }
        }
    } catch {
        $terminal = $parent.ProcessName
    }

    return @{
        title   = "Terminal"
        content = $terminal
    }
}


# ===== CPU/GPU =====
function info_cpu {
    return @{
        title   = "CPU"
        content = (Get-CimInstance -ClassName Win32_Processor -Property Name -CimSession $cimSession).Name
    }
}

function info_gpu {
    return @{
        title   = "GPU"
        content = (Get-CimInstance -ClassName Win32_VideoController -Property Name -CimSession $cimSession).Name
    }
}


# ===== MEMORY =====
function info_memory {
    $m = Get-CimInstance -ClassName Win32_OperatingSystem -Property TotalVisibleMemorySize,FreePhysicalMemory -CimSession $cimSession
    $total = $m.TotalVisibleMemorySize / 1mb
    $used = ($m.TotalVisibleMemorySize - $m.FreePhysicalMemory) / 1mb
    return @{
        title   = "Memory"
        content = ("{0:f1} GiB / {1:f1} GiB" -f $used,$total)
    }
}


# ===== DISK USAGE =====
function info_disk {
    $disk = Get-CimInstance -ClassName Win32_LogicalDisk -Filter 'DeviceID="C:"' -Property Size,FreeSpace -CimSession $cimSession
    $total = [math]::floor(($disk.Size / 1gb))
    $used = [math]::floor((($disk.FreeSpace - $total) / 1gb))
    $usage = [math]::floor(($used / $total * 100))
    return @{
        title   = "Disk (C:)"
        content = ("{0}GiB / {1}GiB ({2}%)" -f $used,$total,$usage)
    }
}


# ===== POWERSHELL VERSION =====
function info_pwsh {
    return @{
        title   = "Shell"
        content = "PowerShell v$($PSVersionTable.PSVersion)"
    }
}


# ===== PACKAGES =====
function info_pkgs {
    $chocopkg = if (Get-Command -Name choco -ErrorAction Ignore) {
        (& clist -l)[-1].Split(' ')[0] - 1
    }

    $scooppkg = if (Get-Command -Name scoop -ErrorAction Ignore) {
        $scoop = & scoop which scoop
        $scoopdir = (Resolve-Path "$(Split-Path -Path $scoop)\..\..\..").Path
        (Get-ChildItem -Path $scoopdir -Directory).Count - 1
    }

    $pkgs = $(if ($scooppkg) {
        "$scooppkg (scoop)"
    }
    if ($chocopkg) {
        "$chocopkg (choco)"
    }) -join ', '

    return @{
        title   = "Packages"
        content = $pkgs
    }
}


# ===== BATTERY =====
function info_battery {
    $battery = Get-CimInstance Win32_Battery -CimSession $cimSession -Property BatteryStatus,EstimatedChargeRemaining,EstimatedRunTime,TimeToFullCharge

    if (-not $battery) {
        return @{
            title = "Battery"
            content = "(none)"
        }
    }

    $power = Get-CimInstance BatteryStatus -Namespace root\wmi -CimSession $cimSession -Property Charging,PowerOnline

    $status = if ($power.Charging) {
        "Charging"
    } elseif ($power.PowerOnline) {
        "Plugged in"
    } else {
        "Discharging"
    }

    $timeRemaining = if ($power.Charging) {
        $battery.TimeToFullCharge
    } else {
        $battery.EstimatedRunTime
    }

    # don't show time remaining if windows hasn't properly reported it yet
    $timeFormatted = if ($timeRemaining -and $timeRemaining -lt 71582788) {
        $hours = [math]::floor($timeRemaining / 60)
        $minutes = $timeRemaining % 60
        ", ${hours}h ${minutes}m"
    }

    return @{
        title = "Battery"
        content = "$($battery.EstimatedChargeRemaining)% ($status$timeFormatted)"
    }
}


# ===== IP =====
function info_local_ip {
    $indexDefault = Get-NetRoute -DestinationPrefix 0.0.0.0/0 | Sort-Object -Property RouteMetric | Select-Object -First 1 | Select-Object -ExpandProperty ifIndex
    $local_ip = Get-NetIPAddress -AddressFamily IPv4 -InterfaceIndex $indexDefault | Select-Object -ExpandProperty IPAddress
    return @{
        title = "Local IP"
        content = $local_ip
    }
}

function info_public_ip {
    try {
        $public_ip = (Resolve-DnsName -Name myip.opendns.com -Server resolver1.opendns.com).IPAddress
    } catch {}

    if (-not $public_ip) {
        $public_ip = Invoke-RestMethod -Uri https://ifconfig.me/ip
    }

    return @{
        title = "Public IP"
        content = $public_ip
    }
}


# reset terminal sequences and display a newline
Write-Host "$e[0m"

# write logo
foreach ($line in $img) {
    Write-Host " $line"
}

# move cursor to top of image and to column 40
if ($img) {
    Write-Host -NoNewLine "$e[$($img.Length)A$e[40G"
}

# write info
foreach ($item in $config) {
    if (Test-Path Function:"info_$item") {
        $info = & "info_$item"
    } else {
        $info = @{ title = "$e[31mfunction 'info_$item' not found" }
    }

    if (-not $info) {
        continue
    }

    $output = "$e[1;34m$($info.title)$e[0m"

    if ($info.title -and $info.content) {
        $output += ": "
    }

    $output += "$($info.content)`n"

    # move cursor to column 40
    if ($img) {
        $output += "$e[40G"
    }

    Write-Host -NoNewLine $output
}

# move cursor back to the bottom
if ($img) {
    Write-Host -NoNewLine "$e[$($img.Length - $config.Length)B"
}

# print 2 newlines
Write-Host "`n"

#  ___ ___  ___
# | __/ _ \| __|
# | _| (_) | _|
# |___\___/|_|
#<|MERGE_RESOLUTION|>--- conflicted
+++ resolved
@@ -113,11 +113,8 @@
     "dashes"
     "os"
     "computer"
-<<<<<<< HEAD
+    "kernel"
     "motherboard"
-=======
-    "kernel"
->>>>>>> 63ef3b06
     "uptime"
     "pkgs"
     "pwsh"
