--- conflicted
+++ resolved
@@ -54,13 +54,10 @@
     Use legacy Windows logo.
 .PARAMETER blink
     Make the logo blink.
-<<<<<<< HEAD
 .PARAMETER percentagebar
     Show percentages in a cool bar style.
-=======
 .PARAMETER stripansi
     Output without any text effects or colors.
->>>>>>> 2bac6055
 .PARAMETER help
     Display this help message.
 .INPUTS
@@ -77,11 +74,8 @@
     [switch][alias('n')]$noimage,
     [switch][alias('l')]$legacylogo,
     [switch][alias('b')]$blink,
-<<<<<<< HEAD
     [switch][alias('p')]$percentagebar,
-=======
     [switch][alias('s')]$stripansi,
->>>>>>> 2bac6055
     [switch][alias('h')]$help
 )
 
